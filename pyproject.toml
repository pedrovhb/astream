[tool.poetry]
name = "astream"
<<<<<<< HEAD
version = "0.6.0"
=======
version = "0.7.2"
>>>>>>> 84c723d0
description = ""
authors = ["Pedro Batista <pedrovhb@gmail.com>"]

[tool.poetry.dependencies]
python = "^3.10"
typing-extensions = "^4.4.0"
loguru = "^0.6.0"

[tool.poetry.dev-dependencies]
black = "^22.10.0"
pytest = "^7.2.0"
pytest-asyncio = "^0.20.1"
hypothesis = "^6.56.4"
pre-commit = "^2.20.0"
bump2version = "^1.0.1"
usort = "^1.0.5"
flake8 = "^5.0.4"
coverage = "^6.5.0"
pylint = "^2.15.5"
rich = "^12.6.0"



[tool.poetry.group.zstd.dependencies]
zstandard = "^0.19.0"


[tool.poetry.group.all.dependencies]
zstandard = "^0.19.0"


[tool.poetry.group.dev.dependencies]
pytest-asyncio = "^0.20.3"
mypy = {path = "mypy-1.0.0+dev.695ea3017fee084c9d2ec17d9b28f8af905e3b63-cp310-cp310-manylinux_2_17_x86_64.manylinux2014_x86_64.whl"}
coverage = "^6.5.0"

[tool.mypy]
python_version = "3.10"
warn_unused_configs = true
warn_unused_ignores = true
warn_redundant_casts = true
warn_return_any = true
warn_unreachable = true
strict = true


#show_error_codes = true
#show_traceback = true
#show_column_numbers = true
#show_error_end = true
#show_error_context = true
#error_summary = true
#verbosity = 2
#color_output = true
#pretty = true

#dump_build_stats = true
#dump_deps = true
#dump_graph = true
#dump_inference_stats = true
#dump_type_stats = true
#enable_incomplete_features = true
#export_types = true

[tool.black]
line-length = 100
target-version = ['py310']

[tool.usort]
line_length = 100

[tool.flake8]
max-line-length = 100


[pytest]
asyncio_mode = "auto"

[project]
# PEP 621 project metadata
# See https://www.python.org/dev/peps/pep-0621/
authors = [
    {name = "Pedro Batista", email = "pedrovhb@gmail.com"},
]
requires-python = ">=3.10,<4.0"
dependencies = [
    "phantom-types>=1.1.0",
]
name = "astream"
<<<<<<< HEAD
version = "0.6.0"
=======
version = "0.7.2"
>>>>>>> 84c723d0
description = ""

[project.urls]

[project.optional-dependencies]<|MERGE_RESOLUTION|>--- conflicted
+++ resolved
@@ -1,10 +1,6 @@
 [tool.poetry]
 name = "astream"
-<<<<<<< HEAD
-version = "0.6.0"
-=======
 version = "0.7.2"
->>>>>>> 84c723d0
 description = ""
 authors = ["Pedro Batista <pedrovhb@gmail.com>"]
 
@@ -94,11 +90,7 @@
     "phantom-types>=1.1.0",
 ]
 name = "astream"
-<<<<<<< HEAD
-version = "0.6.0"
-=======
 version = "0.7.2"
->>>>>>> 84c723d0
 description = ""
 
 [project.urls]
